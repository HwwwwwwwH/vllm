--- conflicted
+++ resolved
@@ -30,59 +30,6 @@
 DEVICES = ([
     f"cuda:{i}" for i in range(1 if torch.cuda.device_count() == 1 else 2)
 ] if current_platform.is_cuda_alike() else ["cpu"])
-<<<<<<< HEAD
-
-
-def test_peft_helper(sql_lora_files):
-    lora_config_path = os.path.join(sql_lora_files, "adapter_config.json")
-    with open(lora_config_path) as f:
-        config = json.load(f)
-    peft_helper = PEFTHelper.from_dict(config)
-    assert peft_helper.r == 8
-    assert peft_helper.lora_alpha == 16
-    assert peft_helper.target_modules == [
-        "q_proj",
-        "v_proj",
-        "k_proj",
-        "o_proj",
-        "gate_proj",
-        "up_proj",
-        "down_proj",
-        "embed_tokens",
-        "lm_head",
-    ]
-    scaling = peft_helper.lora_alpha / peft_helper.r
-    assert abs(peft_helper.vllm_lora_scaling_factor - scaling) < 1e-3
-
-    # test RSLoRA
-    config = dict(r=8,
-                  lora_alpha=16,
-                  target_modules=["gate_proj"],
-                  use_rslora=True)
-    peft_helper = PEFTHelper.from_dict(config)
-
-    scaling = peft_helper.lora_alpha / math.sqrt(peft_helper.r)
-    assert abs(peft_helper.vllm_lora_scaling_factor - scaling) < 1e-3
-
-    expected_error = "vLLM only supports modules_to_save being None."
-    with pytest.raises(ValueError, match=expected_error):
-        config = dict(
-            r=8,
-            lora_alpha=16,
-            target_modules=["gate_proj"],
-            modules_to_save=["lm_head"],
-        )
-        PEFTHelper.from_dict(config)
-
-    expected_error = "vLLM does not yet support DoRA."
-    with pytest.raises(ValueError, match=expected_error):
-        config = dict(r=8,
-                      lora_alpha=16,
-                      target_modules=["gate_proj"],
-                      use_dora=True)
-        PEFTHelper.from_dict(config)
-=======
->>>>>>> 8d7aa9de
 
 
 @pytest.mark.parametrize("device", DEVICES)
