import os

import pytest

from vllm.model_executor.layers.pooler import CLSPool, PoolingType
from vllm.model_executor.models.bert import BertEmbeddingModel
from vllm.model_executor.models.roberta import RobertaEmbeddingModel
from vllm.platforms import current_platform

MAX_MODEL_LEN = 128
MODEL_NAME = os.environ.get("MODEL_NAME", "BAAI/bge-base-en-v1.5")
REVISION = os.environ.get("REVISION", "main")

MODEL_NAME_ROBERTA = os.environ.get("MODEL_NAME",
                                    "intfloat/multilingual-e5-large")
REVISION_ROBERTA = os.environ.get("REVISION", "main")


@pytest.mark.skipif(current_platform.is_rocm(),
                    reason="Xformers backend is not supported on ROCm.")
def test_model_loading_with_params(vllm_runner):
    """
    Test parameter weight loading with tp>1.
    """
    with vllm_runner(model_name=MODEL_NAME,
                     revision=REVISION,
                     dtype="float16",
                     max_model_len=MAX_MODEL_LEN) as vllm_model:
        output = vllm_model.encode("Write a short story about a robot that"
                                   " dreams for the first time.\n")

        model_config = vllm_model.model.llm_engine.model_config
        model_tokenizer = vllm_model.model.llm_engine.tokenizer

        # asserts on the bert model config file
        assert model_config.encoder_config["max_seq_length"] == 512
        assert model_config.encoder_config["do_lower_case"]

        # asserts on the pooling config files
        assert model_config.pooler_config.pooling_type == PoolingType.CLS.name
        assert model_config.pooler_config.pooling_norm

        # asserts on the tokenizer loaded
        assert model_tokenizer.tokenizer_id == "BAAI/bge-base-en-v1.5"
        assert model_tokenizer.tokenizer_config["do_lower_case"]
        assert model_tokenizer.tokenizer.model_max_length == 512

        def check_model(model):
            assert isinstance(model, BertEmbeddingModel)
            assert model._pooler.pooling_type == PoolingType.CLS
            assert model._pooler.normalize

        vllm_model.apply_model(check_model)

        # assert output
        assert output


@pytest.mark.skipif(current_platform.is_rocm(),
                    reason="Xformers backend is not supported on ROCm.")
def test_roberta_model_loading_with_params(vllm_runner):
    """
    Test parameter weight loading with tp>1.
    """
    with vllm_runner(model_name=MODEL_NAME_ROBERTA,
                     revision=REVISION_ROBERTA,
                     dtype="float16",
                     max_model_len=MAX_MODEL_LEN) as vllm_model:
        output = vllm_model.encode("Write a short story about a robot that"
                                   " dreams for the first time.\n")

        model_config = vllm_model.model.llm_engine.model_config
        model_tokenizer = vllm_model.model.llm_engine.tokenizer

        # asserts on the bert model config file
        assert model_config.encoder_config["max_seq_length"] == 512
        assert not model_config.encoder_config["do_lower_case"]

        # asserts on the pooling config files
        assert model_config.pooler_config.pooling_type == PoolingType.MEAN.name
        assert model_config.pooler_config.pooling_norm

        # asserts on the tokenizer loaded
        assert model_tokenizer.tokenizer_id == "intfloat/multilingual-e5-large"
        assert not model_tokenizer.tokenizer_config["do_lower_case"]

        def check_model(model):
            assert isinstance(model, RobertaEmbeddingModel)
            assert model._pooler.pooling_type == PoolingType.MEAN
            assert model._pooler.normalize

        vllm_model.apply_model(check_model)

        # assert output
        assert output


@pytest.mark.skipif(current_platform.is_rocm(),
                    reason="Xformers backend is not supported on ROCm.")
def test_facebook_roberta_model_loading_with_params(vllm_runner):
    """
    Test loading roberta-base model with no lm_head.
    """
    model_name = "FacebookAI/roberta-base"
    with vllm_runner(model_name=model_name,
                     dtype="float16",
<<<<<<< HEAD
                     max_model_len=MAX_MODEL_LEN) as model:
        output = model.encode("Write a short story about a robot that"
                              " dreams for the first time.\n")

        model_tokenizer = model.model.llm_engine.tokenizer
        assert model_tokenizer.tokenizer_id == model_name

        model = model.model.llm_engine.model_executor\
                     .driver_worker.model_runner.model
        assert not hasattr(model, "lm_head")
        assert isinstance(model, RobertaEmbeddingModel)
        assert isinstance(model._pooler, CLSPool)
=======
                     max_model_len=MAX_MODEL_LEN) as vllm_model:
        output = vllm_model.encode("Write a short story about a robot that"
                                   " dreams for the first time.\n")

        model_tokenizer = vllm_model.model.llm_engine.tokenizer
        assert model_tokenizer.tokenizer_id == model_name

        def check_model(model):
            assert isinstance(model, RobertaEmbeddingModel)
            assert not hasattr(model, "lm_head")
            assert isinstance(model._pooler, CLSPool)

        vllm_model.apply_model(check_model)
>>>>>>> 8d7aa9de

        assert output<|MERGE_RESOLUTION|>--- conflicted
+++ resolved
@@ -104,20 +104,6 @@
     model_name = "FacebookAI/roberta-base"
     with vllm_runner(model_name=model_name,
                      dtype="float16",
-<<<<<<< HEAD
-                     max_model_len=MAX_MODEL_LEN) as model:
-        output = model.encode("Write a short story about a robot that"
-                              " dreams for the first time.\n")
-
-        model_tokenizer = model.model.llm_engine.tokenizer
-        assert model_tokenizer.tokenizer_id == model_name
-
-        model = model.model.llm_engine.model_executor\
-                     .driver_worker.model_runner.model
-        assert not hasattr(model, "lm_head")
-        assert isinstance(model, RobertaEmbeddingModel)
-        assert isinstance(model._pooler, CLSPool)
-=======
                      max_model_len=MAX_MODEL_LEN) as vllm_model:
         output = vllm_model.encode("Write a short story about a robot that"
                                    " dreams for the first time.\n")
@@ -131,6 +117,5 @@
             assert isinstance(model._pooler, CLSPool)
 
         vllm_model.apply_model(check_model)
->>>>>>> 8d7aa9de
 
         assert output