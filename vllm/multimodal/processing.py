import re
from abc import ABC, abstractmethod
from collections import defaultdict
from collections.abc import (Callable, Generator, ItemsView, Iterable, Mapping,
                             Sequence)
from dataclasses import dataclass, field
from functools import lru_cache
from typing import (TYPE_CHECKING, Generic, NamedTuple, Optional, Protocol,
                    TypeVar, Union)

from transformers import BatchFeature, PretrainedConfig, ProcessorMixin

import vllm.envs as envs
from vllm.inputs import InputProcessingContext
from vllm.logger import init_logger
from vllm.transformers_utils.tokenizer import (AnyTokenizer, decode_tokens,
                                               encode_tokens)
from vllm.utils import LRUCache, flatten_2d_lists, full_groupby

from .hasher import MultiModalHasher
from .inputs import (MultiModalDataDict, MultiModalFieldConfig,
                     MultiModalInputs, MultiModalKwargs, MultiModalKwargsItem,
                     PlaceholderRange)
from .parse import MultiModalDataItems, MultiModalDataParser

if TYPE_CHECKING:
    from .profiling import BaseDummyInputsBuilder

logger = init_logger(__name__)

_S = TypeVar("_S", str, list[int])

PromptSeq = Union[str, list[int]]
"""A token sequence (list of token IDs) or text."""


@dataclass
class PromptReplacementDetails:
    """Details about the replacement token sequence or text."""

    full: PromptSeq
    """The full replacement."""

    features: PromptSeq
    """
    The part of the replacement that corresponds to feature placeholders;
    this will be replaced by the output of the vision encoder during model
    inference.
    """

    @staticmethod
    def from_seq(seq: PromptSeq) -> "PromptReplacementDetails":
        return PromptReplacementDetails(full=seq, features=seq)


PromptRepl = Union[PromptSeq, PromptReplacementDetails]
"""
The replacement token sequence or text.

If only part of the replacement corresponds to feature placeholders, you can
use :class:`PromptReplacementDetails` to specify which part.
"""


@dataclass
class PromptReplacement:
    """
    Defines how to replace portions of an input prompt with placeholder tokens.

    Example:

        For each image, replace one ``<image>`` input placeholder in the prompt
        with a number of ``<image>`` feature placeholders
        equal to the feature size of the vision encoder:

        .. code-block:: python

            PromptReplacement(
                modality="image",
                target="<image>",
                replacement="<image>" * image_feature_size,
            )

        As above, but further pad the feature placeholders with ``<image_bos>``
        and `<image_eos>``, which are not supposed to be passed to the vision
        encoder:

        .. code-block:: python

            PromptReplacement(
                modality="image",
                target="<image>",
                replacement=PromptReplacementDetails(
                    full="".join([
                        "<image_bos>",
                        "<image>" * image_feature_size,
                        "<image_eos>",
                    ]),
                    features="<image>" * image_feature_size,
                ),
            )

        To avoid unnecessary tokenization during prompt replacement,
        we recommended passing token sequences instead of text:

        .. code-block:: python

            PromptReplacement(
                modality="image",
                target=[image_token_id],
                replacement=PromptReplacementDetails(
                    full=([image_bos_id] + [image_token_id] * image_feature_size
                          + [image_eos_id]),
                    features=[image_token_id] * image_feature_size,
                ),
            )
    """

    modality: str
    """The modality for which the replacement is made."""

    target: PromptSeq
    """The token sequence (or text) to find and replace."""

    replacement: Union[Callable[[int], PromptRepl],
                       PromptRepl] = field(repr=False)
    """
    Given the index of the processed item within :attr:`modality`,
    output the replacement token sequence (or text).

    For convenience, you can directly pass in the replacement token sequence
    (or text) instead of a function if it does not depend on the input.
    """

    def bind(self, tokenizer: AnyTokenizer) -> "BoundPromptReplacement":
        return BoundPromptReplacement(
            tokenizer=tokenizer,
            modality=self.modality,
            _target=self.target,
            _replacement=self.replacement,
        )


@lru_cache(maxsize=2048)
def _cached_encode(
    tokenizer: AnyTokenizer,
    text: str,
    *,
    add_special_tokens: bool = False,
) -> list[int]:
    return encode_tokens(tokenizer,
                         text,
                         add_special_tokens=add_special_tokens)


@lru_cache(maxsize=2048)
def _cached_decode(
    tokenizer: AnyTokenizer,
    token_ids: tuple[int, ...],
    *,
    skip_special_tokens: bool = False,
) -> str:
    return decode_tokens(tokenizer,
                         list(token_ids),
                         skip_special_tokens=skip_special_tokens)


class _HasModalityAttr(Protocol):
    modality: str


class _HasModalityProp(Protocol):

    @property
    def modality(self) -> str:
        ...


_M = TypeVar("_M", bound=Union[_HasModalityAttr, _HasModalityProp])


def full_groupby_modality(values: Iterable[_M]) -> ItemsView[str, list[_M]]:
    """Convenience function to apply :func:`full_groupby` based on modality."""
    return full_groupby(values, key=lambda x: x.modality)


@dataclass
class _BoundPromptSequence:
    """
    A :data:`_PromptSeq` bound to a tokenizer to automatically
    convert between token sequence and text representations.
    """
    tokenizer: AnyTokenizer = field(repr=False)

    _text: Optional[str]
    _token_ids: Optional[list[int]]

    @staticmethod
    def from_seq(
        tokenizer: AnyTokenizer,
        seq: PromptSeq,
    ) -> "_BoundPromptSequence":
        return _BoundPromptSequence(
            tokenizer=tokenizer,
            _text=seq if isinstance(seq, str) else None,
            _token_ids=seq if isinstance(seq, list) else None,
        )

    def __post_init__(self) -> None:
        if self._text is None and self._token_ids is None:
            raise ValueError("At least one of 'text' and 'token_ids' must be "
                             "specified")

    @property
    def text(self) -> str:
        if self._text is None:
            assert self._token_ids is not None
            self._text = _cached_decode(self.tokenizer, tuple(self._token_ids))

        return self._text

    @property
    def token_ids(self) -> list[int]:
        if self._token_ids is None:
            assert self._text is not None
            self._token_ids = _cached_encode(self.tokenizer, self._text)

        return self._token_ids


@dataclass
class _BoundPromptReplacementGroup:
    full: _BoundPromptSequence
    features: _BoundPromptSequence


@dataclass
class BoundPromptReplacement:
    """
    A :class:`PromptReplacement` bound to a tokenizer to automatically
    convert :attr:`target` and the result of :meth:`get_replacement` between
    token sequence and text representations.
    """
    tokenizer: AnyTokenizer = field(repr=False)
    modality: str

    _target: PromptSeq
    _replacement: Union[Callable[[int], PromptRepl],
                        PromptRepl] = field(repr=False)

    def __post_init__(self) -> None:
        self._replacement_cache = dict[int, _BoundPromptReplacementGroup]()

    @property
    def target(self) -> _BoundPromptSequence:
        """The token sequence (or text) to find and replace."""
        return _BoundPromptSequence.from_seq(self.tokenizer, self._target)

    def get_replacement(self, item_idx: int) -> _BoundPromptReplacementGroup:
        """
        Given the index of the processed item within :attr:`modality`,
        output the replacement token sequence (or text).
        """
        replacement = self._replacement
        if callable(replacement):
            cache_key = item_idx
            if cache_key in self._replacement_cache:
                return self._replacement_cache[cache_key]

            replacement = replacement(item_idx)
        else:
            cache_key = None

        if not isinstance(replacement, PromptReplacementDetails):
            replacement = PromptReplacementDetails.from_seq(replacement)

        bound_full = _BoundPromptSequence.from_seq(self.tokenizer,
                                                   replacement.full)
        bound_features = _BoundPromptSequence.from_seq(self.tokenizer,
                                                       replacement.features)
        bound_replacement = _BoundPromptReplacementGroup(
            full=bound_full,
            features=bound_features,
        )

        if cache_key is not None:
            self._replacement_cache[cache_key] = bound_replacement

        return bound_replacement


class _TokenMatch(NamedTuple):
    start_idx: int
    end_idx: int


def iter_token_matches(
    token_ids: list[int],
    match_ids: list[int],
) -> Generator[_TokenMatch]:
    """
    Yield each occurrence of :code:`match_ids` in :code:`token_ids`.

    Note that empty matches are ignored.
    """
    prompt_len = len(token_ids)
    match_len = len(match_ids)

    if match_len == 0:
        return

    start_idx = 0
    while start_idx < prompt_len - match_len + 1:
        end_idx = start_idx + match_len

        if token_ids[start_idx:end_idx] == match_ids:
            yield _TokenMatch(start_idx=start_idx, end_idx=end_idx)

            # Exclude overlapping matches
            start_idx = end_idx
        else:
            start_idx += 1


@dataclass(repr=False)
class _PromptReplacementMatch(ABC):
    prompt_repl: BoundPromptReplacement

    @property
    def modality(self) -> str:
        return self.prompt_repl.modality

    @property
    @abstractmethod
    def start_idx(self) -> int:
        raise NotImplementedError

    @property
    @abstractmethod
    def end_idx(self) -> int:
        raise NotImplementedError

    def __repr__(self) -> str:
        return (f"{type(self).__name__}(modality={self.modality!r}, "
                f"start_idx={self.start_idx!r}, end_idx={self.end_idx!r})")


@dataclass(repr=False)
class _PromptReplacementTokenMatch(_PromptReplacementMatch):
    match: _TokenMatch

    @property
    def start_idx(self) -> int:
        return self.match.start_idx

    @property
    def end_idx(self) -> int:
        return self.match.end_idx


@dataclass(repr=False)
class _PromptReplacementTextMatch(_PromptReplacementMatch):
    match: re.Match[str]

    @property
    def start_idx(self) -> int:
        return self.match.start()

    @property
    def end_idx(self) -> int:
        return self.match.end()


@dataclass
class PlaceholderFeaturesInfo:
    modality: str
    item_idx: int
    start_idx: int
    tokens: list[int]

    @property
    def length(self) -> int:
        return len(self.tokens)

    def to_range(self) -> PlaceholderRange:
        return PlaceholderRange(
            offset=self.start_idx,
            length=self.length,
        )


def find_token_matches(
    prompt: list[int],
    prompt_repls: Sequence[BoundPromptReplacement],
) -> list[_PromptReplacementTokenMatch]:
    """Return each target of :code:`prompt_repls` found in :code:`prompt`."""
    return [
        _PromptReplacementTokenMatch(prompt_repl, match)
        for prompt_repl in prompt_repls
        for match in iter_token_matches(prompt, prompt_repl.target.token_ids)
    ]


def find_text_matches(
    prompt: str,
    prompt_repls: Sequence[BoundPromptReplacement],
) -> list[_PromptReplacementTextMatch]:
    """Return each target of :code:`prompt_repls` found in :code:`prompt`."""
    return [
        _PromptReplacementTextMatch(prompt_repl, match)
        for prompt_repl in prompt_repls
        for match in re.finditer(re.escape(prompt_repl.target.text), prompt)
    ]


def _resolve_matches(
    prompt: PromptSeq,
    mm_matches: Mapping[str, Sequence[_PromptReplacementMatch]],
) -> list[_PromptReplacementMatch]:
    """
    Resolve :code:`mm_matches` to ensure that there are no overlapping matches,
    and sort them such that earlier matches take priority over later ones.
    """
    matches = [m for matches in mm_matches.values() for m in matches]

    seen_matches: list[Optional[_PromptReplacementMatch]] = [None
                                                             ] * len(prompt)

    for match in matches:
        for idx in range(match.start_idx, match.end_idx):
            if seen_matches[idx] is not None:
                raise ValueError("Found overlapping matches "
                                 f"({seen_matches[idx]} and {match}) "
                                 f"at index={idx} of prompt={prompt}")

            seen_matches[idx] = match

    return sorted(matches, key=lambda x: x.start_idx)


def _replace_matches(
    prompt: _S,
    mm_matches: Mapping[str, Sequence[_PromptReplacementMatch]],
    mm_item_counts: Mapping[str, int],
) -> list[_S]:
    """Apply the replacements in :code:`mm_matches` to :code:`prompt`."""
    out_seqs = list[_S]()
    prev_end_idx = 0
    next_idx_by_modality = defaultdict[str, int](lambda: 0)

    for match in _resolve_matches(prompt, mm_matches):
        modality = match.modality

        item_idx = next_idx_by_modality[modality]
        if item_idx >= mm_item_counts.get(modality, 0):
            continue

        start_idx = match.start_idx
        end_idx = match.end_idx

        repl_info = match.prompt_repl
        replacement = repl_info.get_replacement(item_idx)

        if isinstance(prompt, str):
            repl_seq = replacement.full.text
            out_seqs.append(prompt[prev_end_idx:start_idx] + repl_seq)
        else:
            repl_seq = replacement.full.token_ids
            out_seqs.append(prompt[prev_end_idx:start_idx] + repl_seq)

        prev_end_idx = end_idx
        next_idx_by_modality[modality] += 1

    out_seqs.append(prompt[prev_end_idx:])

    return out_seqs


def replace_token_matches(
    prompt: list[int],
    mm_matches: Mapping[str, Sequence[_PromptReplacementTokenMatch]],
    mm_item_counts: Mapping[str, int],
) -> list[int]:
    """Apply the replacements in :code:`mm_matches` to :code:`prompt`."""
    if not mm_matches:
        return prompt

    token_id_seqs = _replace_matches(prompt, mm_matches, mm_item_counts)

    return flatten_2d_lists(token_id_seqs)


def replace_text_matches(
    prompt: str,
    mm_matches: Mapping[str, Sequence[_PromptReplacementTextMatch]],
    mm_item_counts: Mapping[str, int],
) -> str:
    """Apply the replacements in :code:`mm_matches` to :code:`prompt`."""
    if not mm_matches:
        return prompt

    texts = _replace_matches(prompt, mm_matches, mm_item_counts)

    return "".join(texts)


def _iter_placeholders(
    mm_prompt_repls: Mapping[str, Sequence[BoundPromptReplacement]],
    prompt: list[int],
    mm_item_counts: Mapping[str, int],
<<<<<<< HEAD
) -> Iterable[PlaceholderInfo]:
=======
) -> Iterable[PlaceholderFeaturesInfo]:
>>>>>>> 8d7aa9de
    """
    Yield each set of placeholder tokens found in :code:`prompt`.

    Matches are exclusive even when multiple modalities share
    the same placeholder tokens. In that case, the modality that
    appears earlier in `mm_prompt_repls` takes priority.

    Note that empty matches are ignored.
    """
    prompt_len = len(prompt)
    item_idx_by_modality = defaultdict[str, int](lambda: 0)

    start_idx = 0
    while start_idx < prompt_len:
        found = False

        for modality, modality_repls in mm_prompt_repls.items():
            item_idx = item_idx_by_modality[modality]
            if item_idx >= mm_item_counts.get(modality, 0):
                continue

            for repl_info in modality_repls:
                replacement = repl_info.get_replacement(item_idx)
<<<<<<< HEAD
                repl_tokens = replacement.token_ids
                repl_len = len(repl_tokens)
                end_idx = start_idx + repl_len

                if repl_len == 0 or end_idx > prompt_len:
                    continue

                if prompt[start_idx:end_idx] == repl_tokens:
                    yield PlaceholderInfo(
                        modality=modality,
                        item_idx=item_idx,
                        start_idx=start_idx,
                        replacement=repl_tokens,
                    )

                    # Exclude overlapping matches
                    start_idx = end_idx
=======
                repl_tokens_full = replacement.full.token_ids
                repl_len_full = len(repl_tokens_full)
                end_idx_full = start_idx + repl_len_full

                if repl_len_full == 0 or end_idx_full > prompt_len:
                    continue

                if prompt[start_idx:end_idx_full] == repl_tokens_full:
                    repl_tokens_feat = replacement.features.token_ids

                    try:
                        match = next(
                            iter_token_matches(repl_tokens_full,
                                               repl_tokens_feat))
                        yield PlaceholderFeaturesInfo(
                            modality=modality,
                            item_idx=item_idx,
                            start_idx=start_idx + match.start_idx,
                            tokens=repl_tokens_feat,
                        )
                    except StopIteration:
                        raise AssertionError(
                            f"{repl_tokens_feat=} should be a "
                            f"subsequence of {repl_tokens_full=}") from None

                    # Exclude overlapping matches
                    start_idx = end_idx_full
>>>>>>> 8d7aa9de
                    item_idx_by_modality[modality] += 1
                    found = True
                    break

            if found:
                break  # Go back to the outer while loop

        if not found:
            start_idx += 1


def find_mm_placeholders(
    mm_prompt_repls: Mapping[str, Sequence[BoundPromptReplacement]],
    prompt: list[int],
    mm_item_counts: Mapping[str, int],
) -> Mapping[str, list[PlaceholderFeaturesInfo]]:
    it = _iter_placeholders(mm_prompt_repls, prompt, mm_item_counts)
    return dict(full_groupby_modality(it))


class ProcessingCache:

    def __init__(self, capacity: int) -> None:
        super().__init__()

        # DEBUG: Set to None to disable
        self.debug_cache_hit_ratio_steps: Optional[int] = None

        self._cache = LRUCache[str, MultiModalKwargsItem](capacity)

    def _maybe_log_cache_stats(self) -> None:
        steps = self.debug_cache_hit_ratio_steps
        if not steps:
            return

        cache_stats = self._cache.stat()
        if cache_stats.total % steps == 0:
            logger.debug("ProcessingCache: hit_ratio = %.2f",
                         cache_stats.hit_ratio)

    def get(
        self,
        model_id: str,
        modality: str,
        input_item: object,
        input_kwargs: Mapping[str, object],
    ) -> Optional[MultiModalKwargsItem]:
        """
        Get a processed multi-modal item from the cache
        according to its dependencies, including:

        - The model ID
        - The modality of the item
        - The original data item passed to the HF processor
        - The configuration options of the HF processor
        """
        self._maybe_log_cache_stats()

        cache_key = MultiModalHasher.hash_kwargs(model_id=model_id,
                                                 **{modality: input_item},
                                                 **input_kwargs)
        return self._cache.get(cache_key)

    def put(
        self,
        model_id: str,
        modality: str,
        input_item: object,
        input_kwargs: Mapping[str, object],
        output_kwargs: MultiModalKwargsItem,
    ) -> None:
        """
        Put a processed multi-modal item into the cache
        according to its dependencies (see :meth:`get`).
        """
        cache_key = MultiModalHasher.hash_kwargs(model_id=model_id,
                                                 **{modality: input_item},
                                                 **input_kwargs)
        self._cache.put(cache_key, output_kwargs)


class BaseProcessingInfo:
    """Base class to provide the information necessary for data processing."""

    def __init__(self, ctx: InputProcessingContext) -> None:
        super().__init__()

        self.ctx = ctx

    @property
    def model_id(self) -> str:
        return self.ctx.model_config.model

    def get_tokenizer(self) -> AnyTokenizer:
        return self.ctx.tokenizer

    def get_hf_config(self) -> PretrainedConfig:
        return self.ctx.get_hf_config()

    def get_hf_processor(self, **kwargs: object) -> ProcessorMixin:
        """
        Subclasses can override this method to handle
        specific kwargs from model config or user inputs.
        """
        return self.ctx.get_hf_processor(**kwargs)

    @abstractmethod
    def get_supported_mm_limits(self) -> Mapping[str, Optional[int]]:
        """
        Return the maximum supported number of items for each modality.

        A value of `None` means unlimited number of items.

        Omitting a modality from the returned dictionary means that
        it is not supported at all.
        """
        raise NotImplementedError

    @abstractmethod
    def get_mm_max_tokens_per_item(self, seq_len: int) -> Mapping[str, int]:
        """
        Get the maximum possible number of tokens per data item
        for each modality.

        The dictionary returned by this method should have the same
        keys as that returned by :meth:`get_supported_mm_limits`.
        """
        raise NotImplementedError


_I = TypeVar("_I", bound=BaseProcessingInfo)


class BaseMultiModalProcessor(ABC, Generic[_I]):
    """
    Abstract base class to process multi-modal inputs to be used in vLLM.

    Not to be confused with :class:`transformers.ProcessorMixin`.
    """

    def __init__(self,
                 info: _I,
                 dummy_inputs: "BaseDummyInputsBuilder[_I]",
                 *,
                 cache: Optional[ProcessingCache] = None,
                 enable_sanity_checks: bool = True) -> None:
        super().__init__()

        self.info = info
        self.dummy_inputs = dummy_inputs
        self.cache = cache
        self.enable_sanity_checks = enable_sanity_checks

        self.data_parser = self._get_data_parser()

    def __call__(
        self,
        prompt: str,
        mm_data: MultiModalDataDict,
        hf_processor_mm_kwargs: Mapping[str, object],
    ) -> MultiModalInputs:
        return self.apply(prompt, mm_data, hf_processor_mm_kwargs)

    def _get_data_parser(self) -> MultiModalDataParser:
        """
        Construct a parser to preprocess multi-modal data items
        before passing them to :meth:`_get_hf_mm_data`.

        You can support additional modalities by creating a subclass
        of :class:`MultiModalDataParser` that has additional subparsers.
        """
        return MultiModalDataParser()

    def _to_mm_items(
        self,
        mm_data: MultiModalDataDict,
    ) -> MultiModalDataItems:
        """
        Normalize :class:`MultiModalDataDict` to :class:`MultiModalDataItems`
        before passing them to :meth:`_get_hf_mm_data`.
        """
        mm_items = self.data_parser.parse_mm_data(mm_data)

        mm_limits = self.info.ctx.get_mm_config().limit_per_prompt
        for modality, items in mm_items.items():
            limit = mm_limits.get(modality, 1)
            if len(items) > limit:
                raise ValueError(
                    f"You set {modality}={limit} (or defaulted to 1) in "
                    f"`--limit-mm-per-prompt`, but passed {len(items)} "
                    f"{modality} items in the same prompt.")

        return mm_items

    @abstractmethod
    def _get_mm_fields_config(
        self,
        hf_inputs: BatchFeature,
        hf_processor_mm_kwargs: Mapping[str, object],
    ) -> Mapping[str, MultiModalFieldConfig]:
        """Given the HF-processed data, output the metadata of each field."""
        raise NotImplementedError

    @abstractmethod
    def _get_prompt_replacements(
        self,
        mm_items: MultiModalDataItems,
        hf_processor_mm_kwargs: Mapping[str, object],
        out_mm_kwargs: MultiModalKwargs,
    ) -> list[PromptReplacement]:
        """
        Given the original multi-modal items for this modality
        and HF-processed data, output the replacements to perform.

        Notes:
            - You should not assume that HF processor always performs prompt
              replacement: in :meth:`_apply_hf_processor_missing`, this method
              is called on text-only and multimodal-only inputs separately,
              instead of passing them in the same call.
            - The replacement information returned by this method is also used
              to determine the placeholder token positions for each multi-modal
              item.
        """
        raise NotImplementedError

    def _find_mm_placeholders(
        self,
        mm_prompt_repls: Mapping[str, Sequence[BoundPromptReplacement]],
        new_token_ids: list[int],
        mm_item_counts: Mapping[str, int],
    ) -> Mapping[str, list[PlaceholderFeaturesInfo]]:
        return find_mm_placeholders(mm_prompt_repls, new_token_ids,
                                    mm_item_counts)

    def _get_hf_mm_data(
        self,
        mm_items: MultiModalDataItems,
    ) -> tuple[Mapping[str, object], Mapping[str, object]]:
        processor_data = dict[str, object]()
        passthrough_data = dict[str, object]()

        for items in mm_items.values():
            processor_data.update(items.get_processor_data())
            passthrough_data.update(items.get_passthrough_data())

        return processor_data, passthrough_data

    def _call_hf_processor(
        self,
        prompt: str,
        # Not to be confused with `mm_data` in `self.apply`.
        # This refers to the data to be passed to HF processor.
        mm_data: Mapping[str, object],
        mm_kwargs: Mapping[str, object],
    ) -> BatchFeature:
        """
        Call the HF processor on the prompt text and
        associated multi-modal data.
        """
        return self.info.ctx.call_hf_processor(
            self.info.get_hf_processor(**mm_kwargs),
            dict(text=prompt, **mm_data),
            mm_kwargs,
        )

    def _apply_hf_processor_text_mm(
        self,
        prompt_text: str,
        mm_items: MultiModalDataItems,
        hf_processor_mm_kwargs: Mapping[str, object],
    ) -> tuple[list[int], MultiModalKwargs]:
        """
        Apply the HF processor on the prompt text and multi-modal data
        together.
        """
        processor_data, passthrough_data = self._get_hf_mm_data(mm_items)

        processed_data = self._call_hf_processor(
            prompt=prompt_text,
            mm_data=processor_data,
            mm_kwargs=hf_processor_mm_kwargs,
        )
        processed_data.update(passthrough_data)

        prompt_ids, = processed_data.pop("input_ids").tolist()

        mm_kwargs = MultiModalKwargs.from_hf_inputs(
            processed_data,
            self._get_mm_fields_config(processed_data, hf_processor_mm_kwargs),
        )

        return prompt_ids, mm_kwargs

    def _apply_hf_processor_text_only(self, prompt_text: str) -> list[int]:
        """
        Apply the HF processor on the prompt text only.

        Since HF processor requires that text and multi-modal items
        correspond to each other, we create dummy multi-modal items
        to go along with the text.
        """
        prompt_ids, _ = self._apply_hf_processor_text_mm(
            prompt_text=prompt_text,
            mm_items=MultiModalDataItems({}),
            hf_processor_mm_kwargs={},
        )

        return prompt_ids

    def _apply_hf_processor_tokens_only(
        self,
        prompt_tokens: list[int],
    ) -> list[int]:
        """
        Apply the HF processor on the prompt tokens only.

        Most HF processors accept prompt text but not prompt tokens.
        If the HF processor adds or removes tokens that are not related to
        multi-modal data, you should override this method so it is consistent
        with the output of :meth:`_apply_hf_processor_text_only` on the
        corresponding text.
        """
        return prompt_tokens

    def _apply_hf_processor_mm_only(
        self,
        mm_items: MultiModalDataItems,
        hf_processor_mm_kwargs: Mapping[str, object],
    ) -> MultiModalKwargs:
        """
        Apply the HF processor on the multi-modal data only.

        Since HF processor requires that text and multi-modal items
        correspond to each other, we generate dummy text using
        :class:`DummyInputsBuilder` to go along with the multi-modal data.
        """
        mm_counts = mm_items.get_all_counts()

        dummy_inputs = self.dummy_inputs.get_dummy_processor_inputs(
            self.info.ctx.model_config.max_model_len,
            mm_counts,
        )

        _, mm_kwargs = self._apply_hf_processor_text_mm(
            prompt_text=dummy_inputs.prompt_text,
            mm_items=mm_items,
            hf_processor_mm_kwargs=hf_processor_mm_kwargs,
        )

        return mm_kwargs

    def _apply_hf_processor_main(
        self,
        prompt: Union[str, list[int]],
        mm_items: MultiModalDataItems,
        hf_processor_mm_kwargs: Mapping[str, object],
        *,
        enable_hf_prompt_replacement: bool,
    ) -> tuple[list[int], MultiModalKwargs]:
        """
        Apply the HF processor on the prompt text and multi-modal data.

        Note:
            If :code:`enable_hf_prompt_replacement=False`, the prompt should
            correspond to the multi-modal items.
        """
        if isinstance(prompt, str):
            if enable_hf_prompt_replacement:
                return self._apply_hf_processor_text_mm(
                    prompt_text=prompt,
                    mm_items=mm_items,
                    hf_processor_mm_kwargs=hf_processor_mm_kwargs,
                )

            prompt_ids = self._apply_hf_processor_text_only(prompt)
        else:
            prompt_ids = self._apply_hf_processor_tokens_only(prompt)

        mm_missing_kwargs = self._apply_hf_processor_mm_only(
            mm_items=mm_items,
            hf_processor_mm_kwargs=hf_processor_mm_kwargs,
        )

        return prompt_ids, mm_missing_kwargs

    def _cached_apply_hf_processor(
        self,
        prompt: Union[str, list[int]],
        mm_data_items: MultiModalDataItems,
        hf_processor_mm_kwargs: Mapping[str, object],
    ) -> tuple[list[int], MultiModalKwargs]:
        """
        Apply the HF processor on the full prompt text,
        caching the results and reusing cached results.
        """
        cache = self.cache
        model_id = self.info.model_id

        _, passthrough_data = self._get_hf_mm_data(mm_data_items)
        if cache is None or passthrough_data:
            return self._apply_hf_processor_main(
                prompt=prompt,
                mm_items=mm_data_items,
                hf_processor_mm_kwargs=hf_processor_mm_kwargs,
                enable_hf_prompt_replacement=True,
            )

        mm_maybe_cached_kw_items = {
            modality: [
                cache.get(model_id, modality, item, hf_processor_mm_kwargs)
                for item in items
            ]
            for modality, items in mm_data_items.items()
        }

        mm_missing_idxs = {
            modality:
            [idx for idx, item in enumerate(kw_items) if item is None]
            for modality, kw_items in mm_maybe_cached_kw_items.items()
        }
        mm_missing_data = {
            modality: [mm_data_items[modality][idx] for idx in idxs]
            for modality, idxs in mm_missing_idxs.items()
        }
        mm_missing_data_items = self._to_mm_items(mm_missing_data)

        # NOTE: `prompt` does not correspond to `mm_missing_data_items`,
        # so we need to pass `enable_hf_prompt_replacement=False`
        prompt_ids, mm_missing_kwargs = self._apply_hf_processor_main(
            prompt=prompt,
            mm_items=mm_missing_data_items,
            hf_processor_mm_kwargs=hf_processor_mm_kwargs,
            enable_hf_prompt_replacement=False,
        )

        mm_missing_next_idx = {
            modality: 0
            for modality in mm_missing_data_items
        }

        merged_kw_items = list[MultiModalKwargsItem]()
        for modality, kw_items in mm_maybe_cached_kw_items.items():
            for idx, kw_item in enumerate(kw_items):
                if kw_item is None:
                    kw_item = mm_missing_kwargs.get_item(
                        modality,
                        mm_missing_next_idx[modality],
                    )

                    cache.put(
                        model_id,
                        modality,
                        mm_data_items[modality][idx],
                        hf_processor_mm_kwargs,
                        kw_item,
                    )

                    mm_missing_next_idx[modality] += 1

                merged_kw_items.append(kw_item)

        if self.enable_sanity_checks:
            mm_missing_counts = mm_missing_data_items.get_all_counts()
            assert all(
                item_count == mm_missing_counts[modality]
                for modality, item_count in mm_missing_next_idx.items()), dict(
                    mm_missing_next_idx=mm_missing_next_idx,
                    mm_missing_counts=mm_missing_counts)

        mm_kwargs = MultiModalKwargs.from_items(merged_kw_items)

        return prompt_ids, mm_kwargs

    def _bind_and_group_repls(
        self,
        prompt_repls: list[PromptReplacement],
    ) -> dict[str, list[BoundPromptReplacement]]:
        tokenizer = self.info.get_tokenizer()

        it = (prompt_repl.bind(tokenizer) for prompt_repl in prompt_repls)
        return dict(full_groupby_modality(it))

    def _always_apply_prompt_replacements(self) -> bool:
        """
        A flag which can be overridden so that
        :meth:`_apply_prompt_replacements` is always called even if we
        detect that HF has performed processing via
        :meth:`_find_placeholders_by_modality`.

        This is useful in cases where :meth:`_find_placeholders_by_modality`
        cannot be reliably used to detect whether HF has performed processing.
        """
        return False

    def _apply_prompt_replacements(
        self,
        token_ids: list[int],
        mm_prompt_repls: Mapping[str, Sequence[BoundPromptReplacement]],
        mm_item_counts: Mapping[str, int],
    ) -> tuple[list[int], str, Mapping[str, list[PlaceholderFeaturesInfo]]]:
        tokenizer = self.info.get_tokenizer()

        mm_token_matches = {
            modality: find_token_matches(token_ids, prompt_repls)
            for modality, prompt_repls in mm_prompt_repls.items()
        }
        mm_match_counts = {
            modality: len(matches)
            for modality, matches in mm_token_matches.items()
        }

        # If the search text does not represent a special token,
        # it may have different token IDs in the prompt, because
        # the tokens may go across the boundaries of the search text.
        # ----
        # e.g. when searching for "foo" in "food", if "food" itself makes
        # up a token, then the token ID of "foo" will not appear at all
        # ----
        # Since it is inefficient to search for all possible tokenizations
        # of the search text in the prompt, we instead perform string
        # replacement on the decoded token IDs, then encode them back.
        if all(
            mm_match_counts.get(modality, 0) >= item_count
            for modality, item_count in mm_item_counts.items()
        ):  # yapf: disable
            token_ids = replace_token_matches(
                token_ids,
                mm_token_matches,
                mm_item_counts,
            )

            text = decode_tokens(tokenizer, token_ids)
            matched_repls = {
                modality: [match.prompt_repl for match in token_matches]
                for modality, token_matches in mm_token_matches.items()
            }
        else:
            text = decode_tokens(tokenizer, token_ids)

            mm_text_matches = {
                modality: find_text_matches(text, prompt_repls)
                for modality, prompt_repls in mm_prompt_repls.items()
            }
            text = replace_text_matches(
                text,
                mm_text_matches,
                mm_item_counts,
            )

            token_ids = encode_tokens(tokenizer,
                                      text,
                                      add_special_tokens=False)
            matched_repls = {
                modality: [match.prompt_repl for match in token_matches]
                for modality, token_matches in mm_text_matches.items()
            }

        placeholders = self._find_mm_placeholders(
            matched_repls,
            token_ids,
            mm_item_counts,
        )

        return token_ids, text, placeholders

    def _validate_mm_kwargs(
        self,
        mm_kwargs: MultiModalKwargs,
        mm_item_counts: Mapping[str, int],
    ) -> None:
        for modality, item_count in mm_item_counts.items():
            if modality in mm_kwargs.modalities:
                items = mm_kwargs.get_items(modality)
            else:
                items = []

            if len(items) != item_count:
                raise RuntimeError(
                    f"Expected there to be {item_count} {modality} items in "
                    f"keyword arguments corresponding to {item_count} "
                    f"{modality} data items, but only found {len(items)}! "
                    "There is likely a problem with your "
                    "implementation of merged multi-modal processor for this "
                    "model (usually arising from an inconsistency between "
                    "`_call_hf_processor` and `_get_mm_fields_config`).")

    def _validate_mm_placeholders(
        self,
        mm_placeholders: Mapping[str, list[PlaceholderFeaturesInfo]],
        mm_item_counts: Mapping[str, int],
        *,
        allow_missing: bool = False,
    ) -> Mapping[str, int]:
        missing_repl_counts = dict[str, int]()

        for modality, item_count in mm_item_counts.items():
            placeholders = mm_placeholders.get(modality, [])

            if len(placeholders) != item_count and not allow_missing:
                raise RuntimeError(
                    f"Expected there to be {item_count} prompt replacements "
                    f"corresponding to {item_count} {modality} items, but only "
                    f"found {len(placeholders)} prompt replacements! Either "
                    "the prompt text has missing/incorrect tokens for "
                    "multi-modal inputs, or there is a problem with your "
                    "implementation of merged multi-modal processor for this "
                    "model (usually arising from an inconsistency between "
                    "`_call_hf_processor` and `_get_prompt_replacements`).")

            missing_repl_counts[modality] = item_count - len(placeholders)

        return missing_repl_counts

    def apply(
        self,
        prompt: Union[str, list[int]],
        mm_data: MultiModalDataDict,
        hf_processor_mm_kwargs: Mapping[str, object],
    ) -> MultiModalInputs:
        """
        Process multi-modal inputs to be used in vLLM.

        The main steps are:

        1. Apply HF Processor on prompt text and multi-modal data together,
           outputting token IDs and processed tensors.
        2. Find and replace sequences in the token IDs with placeholder tokens.
           The number of placeholder tokens equals the feature size of the
           multi-modal data outputted by the multi-modal encoder.
        3. Extract information about the placeholder tokens from the
           processed token IDs.
        """
        mm_items = self._to_mm_items(mm_data)

        # Create MM hashes (only used in V1)
        # TODO: Use these hash keys for caching operations in apply_hf_processor
        # instead of rehashing.

        if envs.VLLM_USE_V1:
            model_id = self.info.model_id
            mm_hashes = {
                modality: [
                    MultiModalHasher.hash_kwargs(model_id=model_id,
                                                 **{modality: item},
                                                 **hf_processor_mm_kwargs)
                    for item in items
                ]
                for modality, items in mm_items.items()
            }
        else:
            mm_hashes = None

        prompt_ids, mm_kwargs = self._cached_apply_hf_processor(
            prompt,
            mm_items,
            hf_processor_mm_kwargs,
        )

        unbound_prompt_repls = self._get_prompt_replacements(
            mm_items,
            hf_processor_mm_kwargs,
            mm_kwargs,
        )
        mm_prompt_repls = self._bind_and_group_repls(unbound_prompt_repls)

        mm_item_counts = mm_items.get_all_counts()
        self._validate_mm_kwargs(mm_kwargs, mm_item_counts)

        hf_mm_placeholders = self._find_mm_placeholders(
            mm_prompt_repls,
            prompt_ids,
            mm_item_counts,
        )

        if self._always_apply_prompt_replacements():
            mm_missing_repl_counts = mm_item_counts
            mm_missing_repls = dict(mm_prompt_repls)
        else:
            mm_missing_repl_counts = self._validate_mm_placeholders(
                hf_mm_placeholders,
                mm_item_counts,
                allow_missing=True,
            )

            mm_missing_repls = dict[str, list[BoundPromptReplacement]]()
            for modality, missing_repl_count in mm_missing_repl_counts.items():
                if missing_repl_count == 0:
                    mm_missing_repls[modality] = []
                elif missing_repl_count == mm_item_counts.get(modality, 0):
                    mm_missing_repls[modality] = mm_prompt_repls[modality]
                else:
                    raise ValueError("Partial prompt replacement within "
                                     f"{modality=} is not supported")

        # If HF processor already inserts placeholder tokens,
        # there is no need for us to insert them
        if all(len(repls) == 0 for repls in mm_missing_repls.values()):
            tokenizer = self.info.get_tokenizer()
            prompt = decode_tokens(tokenizer, prompt_ids)
            mm_placeholders = hf_mm_placeholders
        else:
            (
                prompt_ids,
                prompt,
                missing_mm_placeholders,
            ) = self._apply_prompt_replacements(
                prompt_ids,
                mm_missing_repls,
                mm_missing_repl_counts,
            )

            mm_placeholders = {**hf_mm_placeholders, **missing_mm_placeholders}

        self._validate_mm_placeholders(mm_placeholders, mm_item_counts)

        mm_placeholder_ranges = {
            modality: [item.to_range() for item in placeholders]
            for modality, placeholders in mm_placeholders.items()
        }

        return MultiModalInputs(
            type="multimodal",
            prompt=prompt,
            prompt_token_ids=prompt_ids,
            mm_kwargs=mm_kwargs,
            mm_hashes=mm_hashes,
            mm_placeholders=mm_placeholder_ranges,
        )<|MERGE_RESOLUTION|>--- conflicted
+++ resolved
@@ -508,11 +508,7 @@
     mm_prompt_repls: Mapping[str, Sequence[BoundPromptReplacement]],
     prompt: list[int],
     mm_item_counts: Mapping[str, int],
-<<<<<<< HEAD
-) -> Iterable[PlaceholderInfo]:
-=======
 ) -> Iterable[PlaceholderFeaturesInfo]:
->>>>>>> 8d7aa9de
     """
     Yield each set of placeholder tokens found in :code:`prompt`.
 
@@ -536,25 +532,6 @@
 
             for repl_info in modality_repls:
                 replacement = repl_info.get_replacement(item_idx)
-<<<<<<< HEAD
-                repl_tokens = replacement.token_ids
-                repl_len = len(repl_tokens)
-                end_idx = start_idx + repl_len
-
-                if repl_len == 0 or end_idx > prompt_len:
-                    continue
-
-                if prompt[start_idx:end_idx] == repl_tokens:
-                    yield PlaceholderInfo(
-                        modality=modality,
-                        item_idx=item_idx,
-                        start_idx=start_idx,
-                        replacement=repl_tokens,
-                    )
-
-                    # Exclude overlapping matches
-                    start_idx = end_idx
-=======
                 repl_tokens_full = replacement.full.token_ids
                 repl_len_full = len(repl_tokens_full)
                 end_idx_full = start_idx + repl_len_full
@@ -582,7 +559,6 @@
 
                     # Exclude overlapping matches
                     start_idx = end_idx_full
->>>>>>> 8d7aa9de
                     item_idx_by_modality[modality] += 1
                     found = True
                     break
